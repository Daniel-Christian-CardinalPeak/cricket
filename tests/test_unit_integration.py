--- conflicted
+++ resolved
@@ -51,12 +51,6 @@
 
     def test_stub3(self):
         self.assertTrue(True)
-<<<<<<< HEAD
-
-    def test_stub4(self):
-        self.assertTrue(False)
-=======
->>>>>>> 3db6b0b1
 
 class TestCollection(unittest.TestCase):
 
