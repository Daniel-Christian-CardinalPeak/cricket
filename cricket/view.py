"""A module containing a visual representation of the testModule.

This is the "View" of the MVC world.
"""

import os
import sys
import toga
import subprocess
import webbrowser
from colosseum import CSS

# Check for the existence of coverage and duvet
try:
    import coverage
    try:
        import duvet
    except ImportError:
        duvet = None
except ImportError:
    coverage = None
    duvet = None

from cricket.model import TestMethod, TestCase, TestModule
from cricket.executor import Executor

ICONS_DIR = lambda image : os.path.dirname(__file__)+'/icons/' + image

# Display constants for test status
STATUS = {
    TestMethod.STATUS_PASS: {
        'description': u'Pass',
        'symbol': u'\u25cf',
        'tag': 'pass',
        'color': '#28C025',
    },
    TestMethod.STATUS_SKIP: {
        'description': u'Skipped',
        'symbol': u'S',
        'tag': 'skip',
        'color': '#259EBF'
    },
    TestMethod.STATUS_FAIL: {
        'description': u'Failure',
        'symbol': u'F',
        'tag': 'fail',
        'color': '#E32C2E'
    },
    TestMethod.STATUS_EXPECTED_FAIL: {
        'description': u'Expected\n  failure',
        'symbol': u'X',
        'tag': 'expected',
        'color': '#3C25BF'
    },
    TestMethod.STATUS_UNEXPECTED_SUCCESS: {
        'description': u'Unexpected\n   success',
        'symbol': u'U',
        'tag': 'unexpected',
        'color': '#C82788'
    },
    TestMethod.STATUS_ERROR: {
        'description': 'Error',
        'symbol': u'E',
        'tag': 'error',
        'color': '#E4742C'
    },
}

STATUS_DEFAULT = {
    'description': 'Not\nexecuted',
    'symbol': u'',
    'tag': None,
    'color': '#BFBFBF',
}

class TestsTreeStructure:
    def __init__(self, data={}, tree_type='TEST'):
        self.data = data
        self.visualization = {}
        self.tree_type = tree_type

    def roots(self):
        if self.data:
            return [item for item in self.data.keys()]
        return []

    def search_node(self, text, branch=None, selection=False):
        if branch is None:
            branch = self.data

        if not isinstance(branch, TestMethod):
            for key, item in branch.items():
                if key == text:
                    if not selection:
                        if isinstance(item, TestMethod):
                            continue
                        else:
                            return self._make_data(item)
                    elif selection and isinstance(item, TestMethod):
                        return item

                search_next_node = self.search_node(text, item, selection)
                if search_next_node:
                    return search_next_node
        return []

    def search_item(self, item, parent=None):
        if parent is None:
            parent = self.data

        for key, children in parent.items():
            if item == key:
                return self._make_item(children)

            search_next_item = self.search_item(item, children)
            if search_next_item:
                return search_next_item

        return []

    def update_visualization(self, icon, tests=[]):
        if tests:
            # selected tests methods
            for test in tests:
                self.visualization[test] = icon
        else:
            # all tests methods
            for k,v in self.visualization.items():
                self.visualization[k] = icon

    def insert(self, path):
        parts = path.split('.')

        parent = self.data
        for part in parts:
            if part not in parent.keys():
                parent[part] = {}
                parent = parent[part]
            else:
                parent = parent[part]

    def _make_item(self, children):
        data = []

        for child in children:
            data.append((child, None, True))

        return data

    def _make_data(self, children):
        data = []

        for child, item in children.items():
            if isinstance(item, TestMethod):
                if item.path not in self.visualization.keys():
                    self.visualization[item.path] = None
                icon = self.visualization[item.path]
            else:
                icon = None

            data.append((child, icon, True))
        return data


class TogaDataSource:
    def __init__(self, data):
        self._source = data
        self._tree_type = self._source.tree_type

    def roots(self):
        return self._source.roots()

    def children(self, node):
        # default data of a node
        data, children = {'text': None,
                        'icon': None,
                        'collapsed': True}, ()

        # children is a list of tuples that contains text, icon and a bool that
        #   indicates if the child is collapsed
        if self._tree_type == 'TEST':
            children = self._source.search_node(node.text)
        elif self._tree_type == 'PROBLEM':
            children = self._source.search_item(node.text)

        return [{k : value for (k,v), value in zip(data.items(), child)}
                for child in children]

class MainWindow(toga.App):
    def startup(self):
        '''
        -----------------------------------------------------
        | main button toolbar                               |
        -----------------------------------------------------
        |       < ma | in content area >                    |
        |            |                                      |
        |  left      |              right                   |
        |  control   |              details frame           |
        |  tree      |              / output viewer         |
        |  area      |                                      |
        -----------------------------------------------------
        |     status bar area                               |
        -----------------------------------------------------

        '''

        self.executor = None
        self.content = None

        # Main window of the application with title and size
        self.main_window = toga.MainWindow(self.name, size=(1024,768))
        self.main_window.app = self

        # Setup the menu
        self._setup_menubar()

        # Set up the main content for the window.
        self._setup_button_toolbar()
        self._setup_status_bar()
        self._setup_main_content()

        self._setup_init_values()

        # Set up listeners for runner events.
        Executor.bind('test_status_update', self.on_executorStatusUpdate)
        Executor.bind('test_start', self.on_executorTestStart)
        Executor.bind('test_end', self.on_executorTestEnd)
        Executor.bind('suite_end', self.on_executorSuiteEnd)
        Executor.bind('suite_error', self.on_executorSuiteError)

        # Now that we've laid out the grid, hide the error and output text
        # until we actually have an error/output to display
        self._hide_test_output()
        self._hide_test_errors()

        # Sets the content defined above to show on the main window
        self.main_window.content = self.content
        # Show the main window
        self.main_window.show()

        self._check_errors_status()

    ######################################################
    # Error handlers from the model or project
    ######################################################

    @property
    def test_load_error(self):
        return self._test_load_error

    @test_load_error.setter
    def test_load_error(self, trace=None):
        self._test_load_error = trace

    @property
    def ignorable_test_load_error(self):
        return self._ignorable_test_load_error

    @ignorable_test_load_error.setter
    def ignorable_test_load_error(self, trace=None):
        self._ignorable_test_load_error = trace

    ######################################################
    # Internal GUI layout methods.
    ######################################################

    def _setup_menubar(self):
        '''
        The menu bar is located at the top of the OS or application depending
        on which OS is being used. It contains drop down items menus to
        interact with the system. It is a persistent GUI component.
        '''

        # Add details about the project on default menu items
        for default_menu in self.commands:
            if hasattr(default_menu, 'label'):
                if 'About' in default_menu.label:
                    default_menu.enabled = True
                    default_menu.action = self.cmd_about_cricket
                elif 'Preferences' in default_menu.label:
                    # TODO implement cricket preferences
                    pass
                elif 'Visit homepage' in default_menu.label:
                    default_menu.enabled = True
                    default_menu.action = self.cmd_cricket_page
                    default_menu.label = 'Open Cricket project page'
                    default_menu.group = toga.Group.HELP

        # Custom menus
        self.control_tests_group = toga.Group('Test')
        self.beeware_group = toga.Group('BeeWare')

        self.open_duvet_command = toga.Command(self.cmd_open_duvet,
                                                'Open Duvet...',
                                                group=self.beeware_group)
        self.open_duvet_command.enabled = False if duvet is None else True

        # Cricket's menu items
        self.commands.add(
            # Beeware items
            self.open_duvet_command,

            # Help items
            toga.Command(self.cmd_cricket_docs, 'Open Documentation',
                        group=toga.Group.HELP),
            toga.Command(self.cmd_cricket_github, 'Open Cricket on GitHub',
                        group=toga.Group.HELP),
            toga.Command(self.cmd_beeware_page, 'Open BeeWare project page',
                        group=toga.Group.HELP),
        )

    def _setup_button_toolbar(self):
        '''
        The button toolbar runs as a horizontal area at the top of the GUI.
        It is a persistent GUI component
        '''

<<<<<<< HEAD
        # Button to stop run the tests
        self.stop_button = toga.Command(self.cmd_stop, 'Stop',
                                         tooltip='Stop running the tests.',
                                         icon=ICONS_DIR('stop.png'),
                                         shortcut='s',
                                         group=self.control_tests_group)
        self.stop_button.enabled = False

        # Button to run all the tests
        self.run_all_button = toga.Command(self.cmd_run_all, 'Run all',
                                         tooltip='Run all the tests.',
                                         icon=ICONS_DIR('play.png'),
                                         shortcut='r',
                                         group=self.control_tests_group)

        # Button to run only the tests selected by the user
        self.run_selected_button = toga.Command(self.cmd_run_selected,
                                        'Run selected',
                                         tooltip='Run the tests selected.',
                                         icon=ICONS_DIR('run_select.png'),
                                         shortcut='e',
                                         group=self.control_tests_group)
        self.run_selected_button.enabled = False

        # Re-run all the tests
        self.rerun_button = toga.Command(self.cmd_rerun, 'Re-run',
                                         tooltip='Re-run the tests.',
                                         icon=ICONS_DIR('re_run.png'),
                                         shortcut='a',
                                         group=self.control_tests_group)
        self.rerun_button.enabled = False

        self.main_window.toolbar.add(self.stop_button,
                                    self.run_all_button,
                                    self.run_selected_button,
                                    self.rerun_button)
=======
        # Main toolbar
        self.toolbar = Frame(self.root)
        self.toolbar.grid(column=0, row=0, sticky=(W, E))

        # Buttons on the toolbar
        self.stop_button = Button(self.toolbar, text='Stop', command=self.cmd_stop, state=DISABLED)
        self.stop_button.grid(column=0, row=0)

        self.run_all_button = Button(self.toolbar, text='Run all', command=self.cmd_run_all)
        self.run_all_button.grid(column=1, row=0)

        self.run_selected_button = Button(self.toolbar, text='Run selected',
                                          command=self.cmd_run_selected,
                                          state=DISABLED)
        self.run_selected_button.grid(column=2, row=0)

        self.rerun_button = Button(self.toolbar, text='Re-run', command=self.cmd_rerun, state=DISABLED)
        self.rerun_button.grid(column=3, row=0)

        self.coverage = StringVar()
        self.coverage_button = Button(self.toolbar, text='Coverage report', command=self.cmd_show_cov, state=DISABLED)
        self.coverage_button.grid(column=4, row=0)
        self.coverage_checkbox = Checkbutton(self.toolbar,
                                             text='Generate coverage',
                                             command=self.on_coverageChange,
                                             variable=self.coverage)
        self.coverage_checkbox.grid(column=5, row=0)

        # If coverage is available, enable it by default.
        # Otherwise, disable the widget
        if coverage:
            self.coverage.set('1')
        else:
            self.coverage.set('0')
            self.coverage_checkbox.configure(state=DISABLED)

        self.toolbar.columnconfigure(0, weight=0)
        self.toolbar.rowconfigure(0, weight=1)
>>>>>>> 3db6b0b1

    def _setup_main_content(self):
        '''
        Sets up the main content area. It is a persistent GUI component
        '''

        # Create the tree/control area on the left frame
        self._setup_left_frame()
        self._setup_all_tests_tree()
        self._setup_problem_tests_tree()

        # Create the output/viewer area on the right frame
        self._setup_right_frame()

        self.split_main_container = toga.SplitContainer(style=CSS(height=720))
        self.split_main_container.content = [self.tree_notebook, self.right_box]

        # Main content area
        self.outer_box = toga.Box(children=[self.split_main_container,
                                            self.statusbar])
        self.content = self.outer_box

    def _setup_left_frame(self):
        '''
        The left frame mostly consists of the tree widget
        '''
        self.tests_tree_data = TestsTreeStructure(data=self.project,
                                                tree_type='TEST')

        self.all_tests_tree = toga.Tree(['Tests'],
                                data=TogaDataSource(self.tests_tree_data))

        self.problem_tests_data = TestsTreeStructure(tree_type='PROBLEM')

        self.problem_tests_tree = toga.Tree(['Problems'],
                                data=TogaDataSource(self.problem_tests_data))

        self.tree_notebook = toga.OptionContainer(content=[
                                        ('All tests', self.all_tests_tree),
                                        ('Problems', self.problem_tests_tree)])

    def _setup_all_tests_tree(self):
        # Listen for button clicks on tree nodes
        # self.all_tests_tree.tag_bind('TestModule', '<Double-Button-1>', self.on_testModuleClicked)
        # self.all_tests_tree.tag_bind('TestCase', '<Double-Button-1>', self.on_testCaseClicked)
        # self.all_tests_tree.tag_bind('TestMethod', '<Double-Button-1>', self.on_testMethodClicked)

        self.all_tests_tree.on_selection = self.on_testSelected

    def _setup_problem_tests_tree(self):
        # Problem tree only deals with selection, not clicks.
        self.problem_tests_tree.on_selection = self.on_testSelected

    def _setup_right_frame(self):
        '''
        The right frame is basically the "output viewer" space
        '''
        # Box to show the detail of a test
        self.right_box = toga.Box(style=CSS(flex_direction='column',
                                            padding_top=15))

        # Initial status for coverage
        self.coverage = False
        # Checkbutton to change the status for coverage
        self.coverage_checkbox = toga.Switch('Generate coverage',
                                on_toggle=self.on_coverageChange)

        # If coverage is available, enable it by default.
        # Otherwise, disable the widget
        if not coverage:
            self.coverage = False
            self.coverage_checkbox.enabled = False

        label_sample = lambda text: toga.Label(text,
                                    alignment=toga.RIGHT_ALIGNED,
                                    style=CSS(width=80, margin_right=10))
        text_input_sample = lambda text: toga.TextInput(readonly=True,
                                                        style=CSS(flex=1),
                                                        initial=text)
        text_input_scroll_sample = lambda text: \
                                toga.MultilineTextInput(style=CSS(flex=1),
                                                        initial=text)

        # Box to put the name of the test
        self.name_box = toga.Box(style=CSS(flex_direction='row', margin=5))
        # Label to indicate that the next input text it will be the name
        self.name_label = label_sample('Name:')
        # Text input to show the name of the test
        self.name_input = text_input_sample('')
        # Insert the name box objects
        self.name_box.add(self.name_label)
        self.name_box.add(self.name_input)

        # Box to put the test duration
        self.duration_box = toga.Box(style=CSS(flex_direction='row', margin=5))
        # Label to indicate the test duration
        self.duration_label = label_sample('Duration:')
        # Text input to show the test duration
        self.duration_input = text_input_sample('')
        self.duration_box.add(self.duration_label)
        self.duration_box.add(self.duration_input)

        # Box to put the test description
        self.description_box = toga.Box(style=CSS(flex_direction='row',
                                                margin=5))
        # Label to indicate the test description
        self.description_label = label_sample('Description:')
        # Text input to show the test description
        self.description_input = text_input_scroll_sample('')
        # Insert the test description box objects
        self.description_box.add(self.description_label)
        self.description_box.add(self.description_input)

        # Box to put the test output
        self.output_box = toga.Box(style=CSS(flex_direction='row', margin=5))
        # Label to indicate the test output
        self.output_label = label_sample('Output:')
        # Text input to show the test output
        self.output_input = text_input_scroll_sample('')
        # Insert the test output box objects
        self.output_box.add(self.output_label)
        self.output_box.add(self.output_input)

        # Box to put the test error
        self.error_box = toga.Box(style=CSS(flex_direction='row', margin=5))
        # Label to indicate the test error
        self.error_label = label_sample('Error:')
        # Text input to show the test error
        self.error_input = text_input_scroll_sample('')
        # Insert the test error box objects
        self.error_box.add(self.error_label)
        self.error_box.add(self.error_input)

        # Insert the right box contents
        self.right_box.add(self.coverage_checkbox)
        self.right_box.add(self.name_box)
        self.right_box.add(self.duration_box)
        self.right_box.add(self.description_box)
        self.right_box.add(self.output_box)
        self.right_box.add(self.error_box)

    def _setup_status_bar(self):
        '''
        The bottom frame to inform the user about the status of the tests that are running. It is a persistent GUI component
        '''

        self.run_status = toga.Label('Not running', style=CSS(margin_left=50))

        self.run_summary = toga.Label('T:0 P:0 F:0 E:0 X:0 U:0 S:0',
                                        alignment=toga.RIGHT_ALIGNED,
                                        style=CSS(width=200))

        # Test progress
        self.progress = toga.ProgressBar(max=100, value=0,
                                        style=CSS(margin_right=50, width=200))

        self.statusbar = toga.Box(style=CSS(flex_direction='row',
                                            justify_content='space-between'))
        self.statusbar.add(self.run_status)
        self.statusbar.add(self.run_summary)
        self.statusbar.add(self.progress)

    def _setup_init_values(self):
        "Update the layout with the initial values."
        # Get a count of active tests to display in the status bar.
        count, labels = self.project.find_tests(True)
        self.current_tree_selected = []
        self.run_summary.text = 'T:%s P:0 F:0 E:0 X:0 U:0 S:0' % count

        # Update the project to make sure coverage status matches the GUI
        self.on_coverageChange()


    ######################################################
    # Handlers for setting a new project
    ######################################################

    @property
    def project(self):
        return self._project

    @project.setter
    def project(self, project):
        self._project = project

        # Listen for any state changes on nodes in the tree
        TestModule.bind('active', self.on_nodeActive)
        TestCase.bind('active', self.on_nodeActive)
        TestMethod.bind('active', self.on_nodeActive)

        TestModule.bind('inactive', self.on_nodeInactive)
        TestCase.bind('inactive', self.on_nodeInactive)
        TestMethod.bind('inactive', self.on_nodeInactive)

        # Listen for new nodes added to the tree
        TestModule.bind('new', self.on_nodeAdded)
        TestCase.bind('new', self.on_nodeAdded)
        TestMethod.bind('new', self.on_nodeAdded)

        # Listen for any status updates on nodes in the tree.
        TestMethod.bind('status_update', self.on_nodeStatusUpdate)

    ######################################################
    # User commands
    ######################################################

    def cmd_quit(self):
        "Command: Quit"
        # If the runner is currently running, kill it.
        self.stop()

    def cmd_stop(self, event=None):
        "Command: The stop button has been pressed"
        self.stop()

    def cmd_run_all(self, event=None):
        "Command: The Run all button has been pressed"
        # Update test status icon
        self.tests_tree_data.update_visualization(ICONS_DIR('wait.png'))
        self.problem_tests_data.data = {}
        self.all_tests_tree.update()
        self.problem_tests_tree.update()
        # If the executor isn't currently running, we can
        # start a test run.
        if not self.executor or not self.executor.is_running:
            self.run(active=True)

    def cmd_run_selected(self, event=None):
        "Command: The 'run selected' button has been pressed"

        def find_test(test, branch=None):
            "Find test in the project"
            if branch is None:
                branch = self.project

            if isinstance(branch, TestMethod):
                if test in branch.path:
                    return branch[0]
            else:
                for key, item in branch.items():
                    if key == test:
                        return item
                    else:
                        result = find_test(test, item)
                        if result:
                            return result

        tests_to_run = []

        # If a node is selected, it needs to be made active
        for node in self.current_tree_selected:
            testModule = find_test(node.text)
            testModule.set_active(True)
            tests_to_run.append(testModule.path)

        self.tests_tree_data.update_visualization(ICONS_DIR('wait.png'),
                                                tests_to_run)
        self.problem_tests_data.data = {}
        self.problem_tests_tree.update()
        self.all_tests_tree.update()

        # If the executor isn't currently running, we can
        # start a test run.
        if not self.executor or not self.executor.is_running:
            self.run(labels=set(tests_to_run))

    def cmd_rerun(self, event=None):
        "Command: The run/stop button has been pressed"
        # If the executor isn't currently running, we can
        # start a test run.
        if not self.executor or not self.executor.is_running:
            self.run(status=set(TestMethod.FAILING_STATES))

    def cmd_show_cov(self, event=None):
        pass

    def cmd_open_duvet(self, event=None):
        "Command: Open Duvet"
        try:
            subprocess.Popen('duvet')
        except Exception as e:
            self.main_window.error_dialog('Error on open duvet',
                                'Unable to start Duvet: %s' % e)

    def cmd_cricket_page(self, sender):
        "Show the Cricket project page"
        webbrowser.open_new('http://pybee.org/cricket/')

    def cmd_beeware_page(self, sender):
        "Show the Beeware project page"
        webbrowser.open_new('http://pybee.org/')

    def cmd_cricket_github(self, sender):
        "Show the Cricket GitHub repo"
        webbrowser.open_new('http://github.com/pybee/cricket')

    def cmd_cricket_docs(self, sender):
        "Show the Cricket documentation"
        webbrowser.open_new('https://cricket.readthedocs.io/')

    def cmd_about_cricket(self, sender):
        "Show a dialog with Cricket information"

        self.about_cricket = "Cricket is a graphical tool that helps you run your test suites. \n \nNormal unittest test runners dump all output to the console, and provide very little detail while the suite is running. As a result: \n \n- You can't start looking at failures until the test suite has completed running,\n- It isn't a very accessible format for identifying patterns in test failures, \n- It can be hard (or cumbersome) to re-run any tests that have failed. \n \nWhy the name cricket? Test Cricket is the most prestigious version of the game of cricket. Games last for up to 5 days... just like running some test suites. The usual approach for making cricket watchable is a generous dose of beer; in programming, Balmer Peak limits come into effect, so something else is required..."

        self.main_window.info_dialog('Cricket', self.about_cricket)


    ######################################################
    # GUI Callbacks
    ######################################################

    def on_testModuleClicked(self, event):
        "Event handler: a module has been clicked in the tree"
        pass

    def on_testCaseClicked(self, event):
        "Event handler: a test case has been clicked in the tree"
        pass

    def on_testMethodClicked(self, event):
        "Event handler: a test case has been clicked in the tree"
        pass

    def on_testSelected(self, nodes):
        "Event handler: a test case has been selected in the tree"
        self.current_tree_selected = nodes

        # Multiple tests selected
        if len(nodes) > 1:
            self.name_input.clear()
            self.duration_input.clear()
            self.description_input.clear()

            self._hide_test_output()
            self._hide_test_errors()
        elif nodes:
            # Find the definition for the actual test method out of the project
            testMethod = self.tests_tree_data.search_node(nodes[0].text,
                                                            selection=True)
            if testMethod:
                self.name_input.value = testMethod.path
                self.description_input.value = testMethod.description

                config = STATUS.get(testMethod.status, STATUS_DEFAULT)

                if testMethod._result:
                    # Test has been executed
                    self.duration_input.value = '%0.2fs' % testMethod._result['duration']

                    if testMethod.output:
                        self._show_test_output(testMethod.output)
                    else:
                        self._hide_test_output()

                    if testMethod.error:
                        self._show_test_errors(testMethod.error)
                    else:
                        self._hide_test_errors()
                else:
                    # Test hasn't been executed yet.
                    self.duration_input.value = 'Not executed'

                    self._hide_test_output()
                    self._hide_test_errors()

        # update "run selected" button enabled state
        self.set_selected_button_state()

    def on_nodeAdded(self, node):
        "Event handler: a new node has been added to the tree"
        self.all_tests_tree.update()

    def on_nodeActive(self, node):
        "Event handler: a node on the tree has been made active"
        # TODO on tree widget part
        pass

    def on_nodeInactive(self, node):
        "Event handler: a node on the tree has been made inactive"
        # TODO on tree widget part
        pass

    def on_nodeStatusUpdate(self, node):
        "Event handler: a node on the tree has received a status update"
        if node.status in TestMethod.FAILING_STATES:
            icon = ICONS_DIR('fail.png')
            # Update test status icon
            self.tests_tree_data.update_visualization(icon, [node.path])

            # Test is in a failing state. Make sure it is on the problem tree,
            # with the correct current status.
            self.problem_tests_data.insert(node.path)

            self.problem_tests_data.update_visualization(icon, [node.path])
        else:
            icon = ICONS_DIR('check.png')
            # Update test status icon
            self.tests_tree_data.update_visualization(icon, [node.path])

            self.problem_tests_data.update_visualization(icon, [node.path])

        self.all_tests_tree.update()
        self.problem_tests_tree.update()

    def on_coverageChange(self, event=None):
        "Event handler: when the coverage checkbox has been toggled"
        self.coverage = not self.coverage
        self.project.coverage = self.coverage == True

    def on_testProgress(self):
        "Event handler: a periodic update to poll the runner for output, generating GUI updates"
        if self.executor and self.executor.poll():
            # TODO update layout every 100 ms
            pass

    def on_executorStatusUpdate(self, event, update):
        "The executor has some progress to report"
        # Update the status line.
        self.run_status.text = update

    def on_executorTestStart(self, event, test_path):
        "The executor has started running a new test."
        # Update status line, and set the tree item to active.
        self.run_status.text = 'Running %s...' % test_path

    def on_executorTestEnd(self, event, test_path, result, remaining_time):
        "The executor has finished running a test."
        # Update the progress meter
        self.progress.value += 1

        # Update the run summary
        self.run_summary.text = 'T:%(total)s P:%(pass)s F:%(fail)s E:%(error)s X:%(expected)s U:%(unexpected)s S:%(skip)s, ~%(remaining)s remaining' % {
            'total': self.executor.total_count,
            'pass': self.executor.result_count.get(TestMethod.STATUS_PASS, 0),
            'fail': self.executor.result_count.get(TestMethod.STATUS_FAIL, 0),
            'error': self.executor.result_count.get(TestMethod.STATUS_ERROR, 0),
            'expected': self.executor.result_count.get(TestMethod.STATUS_EXPECTED_FAIL, 0),
            'unexpected': self.executor.result_count.get(TestMethod.STATUS_UNEXPECTED_SUCCESS, 0),
            'skip': self.executor.result_count.get(TestMethod.STATUS_SKIP, 0),
            'remaining': remaining_time
        }

        # No or Multiple tests selected
        self.name_input.clear()
        self.duration_input.clear()
        self.description_input.clear()

        self._hide_test_output()
        self._hide_test_errors()

    def on_executorSuiteEnd(self, event, error=None):
        "The test suite finished running."
        # Display the final results
        self.run_status.text = 'Finished.'

        if error:
            self.main_window.error_dialog('Result', error)

        message = ', '.join(
            '%d %s' % (count, TestMethod.STATUS_LABELS[state])
            for state, count in sorted(self.executor.result_count.items()))

        if self.executor.any_failed:
            self.main_window.error_dialog('Result', message)
        else:
            self.main_window.info_dialog('Result',
                                message=message or 'No tests were ran')

        # Reset the running summary.
        self.run_summary.text = 'T:%(total)s P:%(pass)s F:%(fail)s E:%(error)s X:%(expected)s U:%(unexpected)s S:%(skip)s' % {
            'total': self.executor.total_count,
            'pass': self.executor.result_count.get(TestMethod.STATUS_PASS, 0),
            'fail': self.executor.result_count.get(TestMethod.STATUS_FAIL, 0),
            'error': self.executor.result_count.get(TestMethod.STATUS_ERROR, 0),
            'expected': self.executor.result_count.get(TestMethod.STATUS_EXPECTED_FAIL, 0),
            'unexpected': self.executor.result_count.get(TestMethod.STATUS_UNEXPECTED_SUCCESS, 0),
            'skip': self.executor.result_count.get(TestMethod.STATUS_SKIP, 0),
        }

        # Reset the buttons
        self.reset_button_states_on_end()

        # Drop the reference to the executor
        self.executor = None

    def on_executorSuiteError(self, event, error):
        "An error occurred running the test suite."
        # Display the error in a dialog
        self.run_status.text = 'Error running test suite.'

        FailedTestDialog(self, error)

        # Reset the buttons
        self.reset_button_states_on_end()

        # Drop the reference to the executor
        self.executor = None

    def reset_button_states_on_end(self):
        "A test run has ended and we should enable or disable buttons as appropriate."
        self.stop_button.enabled = False
        self.run_all_button.enabled = True
        self.set_selected_button_state()
        if self.executor and self.executor.any_failed:
            self.rerun_button.enabled = True
        else:
            self.rerun_button.enabled = False

    def set_selected_button_state(self):
        state = False if self.executor and self.executor.is_running else True
        self.run_selected_button.enabled = state

    ######################################################
    # GUI utility methods
    ######################################################

    def run(self, active=True, status=None, labels=None):
        """Run the test suite.

        If active=True, only active tests will be run.
        If status is provided, only tests whose most recent run
            status matches the set provided will be executed.
        If labels is provided, only tests with those labels will
            be executed
        """
        count, labels = self.project.find_tests(active, status, labels)
        self.run_status.text = 'Running...'
        self.run_summary.text = 'T:%s P:0 F:0 E:0 X:0 U:0 S:0' % count

        self.stop_button.enabled = True
        self.run_all_button.enabled = False
        self.run_selected_button.enabled = False
        self.rerun_button.enabled = False

        self.progress.max = count
        self.progress.value = 0

        # Create the runner
        self.executor = Executor(self.project, count, labels)

        # Progress handling event
        self.on_testProgress()

    def stop(self):
        "Stop the test suite."
        if self.executor and self.executor.is_running:
            self.run_status.text = 'Stopping...'

            self.executor.terminate()
            self.executor = None

            self.run_status.text = 'Stopped.'

            self.reset_button_states_on_end()

    def _hide_test_output(self):
        "Hide the test output panel on the test results page"
        self.output_box.hide()

    def _show_test_output(self, content):
        "Show the test output panel on the test results page"
        self.output_input.value = content
        self.output_box.show()

    def _hide_test_errors(self):
        "Hide the test error panel on the test results page"
        self.error_box.hide()

    def _show_test_errors(self, content):
        "Show the test error panel on the test results page"
        self.error_input.value = content
        self.error_box.show()

    def _check_errors_status(self):
        """Checks if the model or the project have errors.

        If there are errors on the model show the dialog TestLoadErrorDialog
            with these errors.
        If there are error on the project show the dialog
            IgnorableTestLoadErrorDialog with these errors.
        """

        if self._test_load_error:
            dialog = TestLoadErrorDialog(self, self._test_load_error)
            if dialog.status == dialog.CANCEL:
                sys.exit(1)
        elif self._ignorable_test_load_error:
            dialog = IgnorableTestLoadErrorDialog(self,
                        self._ignorable_test_load_error)
            if dialog.status == dialog.CANCEL:
                sys.exit(1)

class StackTraceDialog:
    OK = 1
    CANCEL = 2

    def __init__(self, parent, title, label, trace, critical=False):
        '''Show a dialog with a scrollable stack trace.

        Arguments:

            parent -- a parent window (the application window)
            title -- the title for the stack trace window
            label -- the label describing the stack trace
            trace -- the stack trace content to display.
            critical -- indicates if the stack trace dialog will be critical
        '''
        self.parent = parent
        self.status = None

        self.button_result = self.parent.main_window.stack_trace_dialog(title,
                                                        label, trace,
                                                        retry=critical)

        if self.button_result:
            self.status = self.OK
        elif critical:
            self.status = self.CANCEL

class FailedTestDialog(StackTraceDialog):
    def __init__(self, parent, trace):
        '''Report an error when running a test suite.

        Arguments:

            parent -- a parent window (the application window)
            trace -- the stack trace content to display.
        '''
        StackTraceDialog.__init__(
            self,
            parent,
            'Error running test suite',
            'The following stack trace was generated when attempting to run the test suite:',
            trace,
        )

class TestErrorsDialog(StackTraceDialog):
    def __init__(self, parent, trace):
        '''Show a dialog with a scrollable list of errors.

        Arguments:

            parent -- a parent window (the application window)
            error -- the error content to display.
        '''
        StackTraceDialog.__init__(
            self,
            parent,
            'Errors during test suite',
            ('The following errors were generated while running the test suite:'),
            trace,
        )


class TestLoadErrorDialog(StackTraceDialog):
    def __init__(self, parent, trace):
        '''Show a dialog with a scrollable stack trace.

        Arguments:

            parent -- a parent window (the application window)
            trace -- the stack trace content to display.
        '''
        StackTraceDialog.__init__(
            self,
            parent,
            'Error discovering test suite',
            ('The following stack trace was generated when attempting to '
             'discover the test suite:'),
            trace,
            True,
        )


class IgnorableTestLoadErrorDialog(StackTraceDialog):
    def __init__(self, parent, trace):
        '''Show a dialog with a scrollable stack trace when loading
           tests turned up errors in stderr but they can safely be ignored.

        Arguments:

            parent -- a parent window (the application window)
            trace -- the stack trace content to display.
        '''
        StackTraceDialog.__init__(
            self,
            parent,
            'Error discovering test suite',
            ('The following error where captured during test discovery '
             'but running the tests might still work:'),
            trace,
        )<|MERGE_RESOLUTION|>--- conflicted
+++ resolved
@@ -314,8 +314,6 @@
         The button toolbar runs as a horizontal area at the top of the GUI.
         It is a persistent GUI component
         '''
-
-<<<<<<< HEAD
         # Button to stop run the tests
         self.stop_button = toga.Command(self.cmd_stop, 'Stop',
                                          tooltip='Stop running the tests.',
@@ -352,46 +350,6 @@
                                     self.run_all_button,
                                     self.run_selected_button,
                                     self.rerun_button)
-=======
-        # Main toolbar
-        self.toolbar = Frame(self.root)
-        self.toolbar.grid(column=0, row=0, sticky=(W, E))
-
-        # Buttons on the toolbar
-        self.stop_button = Button(self.toolbar, text='Stop', command=self.cmd_stop, state=DISABLED)
-        self.stop_button.grid(column=0, row=0)
-
-        self.run_all_button = Button(self.toolbar, text='Run all', command=self.cmd_run_all)
-        self.run_all_button.grid(column=1, row=0)
-
-        self.run_selected_button = Button(self.toolbar, text='Run selected',
-                                          command=self.cmd_run_selected,
-                                          state=DISABLED)
-        self.run_selected_button.grid(column=2, row=0)
-
-        self.rerun_button = Button(self.toolbar, text='Re-run', command=self.cmd_rerun, state=DISABLED)
-        self.rerun_button.grid(column=3, row=0)
-
-        self.coverage = StringVar()
-        self.coverage_button = Button(self.toolbar, text='Coverage report', command=self.cmd_show_cov, state=DISABLED)
-        self.coverage_button.grid(column=4, row=0)
-        self.coverage_checkbox = Checkbutton(self.toolbar,
-                                             text='Generate coverage',
-                                             command=self.on_coverageChange,
-                                             variable=self.coverage)
-        self.coverage_checkbox.grid(column=5, row=0)
-
-        # If coverage is available, enable it by default.
-        # Otherwise, disable the widget
-        if coverage:
-            self.coverage.set('1')
-        else:
-            self.coverage.set('0')
-            self.coverage_checkbox.configure(state=DISABLED)
-
-        self.toolbar.columnconfigure(0, weight=0)
-        self.toolbar.rowconfigure(0, weight=1)
->>>>>>> 3db6b0b1
 
     def _setup_main_content(self):
         '''
